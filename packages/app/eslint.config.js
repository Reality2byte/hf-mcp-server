import js from '@eslint/js';
import globals from 'globals';
import reactHooks from 'eslint-plugin-react-hooks';
import reactRefresh from 'eslint-plugin-react-refresh';
import tseslint from 'typescript-eslint';

export default tseslint.config(
<<<<<<< HEAD
	{ ignores: ['dist'] },
	{
		extends: [js.configs.recommended, ...tseslint.configs.strictTypeChecked],
		files: ['**/*.{ts,tsx}'],
		languageOptions: {
			ecmaVersion: 2020,
			globals: globals.browser,
			parserOptions: {
				project: ['./tsconfig.web.json', './tsconfig.server.json'],
				tsconfigRootDir: import.meta.dirname,
			},
		},
		plugins: {
			'react-hooks': reactHooks,
			'react-refresh': reactRefresh,
		},
		rules: {
			...reactHooks.configs.recommended.rules,
			'react-refresh/only-export-components': ['warn', { allowConstantExport: true }],
		},
	}
);
=======
  { ignores: ['dist/**', 'node_modules/**'] },
  
  // Server-side TypeScript files - use strict config
  {
    files: ['src/server/**/*.ts', 'src/shared/**/*.ts'],
    extends: [js.configs.recommended, ...tseslint.configs.strictTypeChecked],
    languageOptions: {
      ecmaVersion: 2020,
      globals: globals.node,
      parserOptions: {
        project: './tsconfig.server.json',
        tsconfigRootDir: import.meta.dirname,
      }
    },
    rules: {
      // Strict TypeScript rules
      '@typescript-eslint/no-explicit-any': 'error',
      '@typescript-eslint/no-unsafe-assignment': 'error',
      '@typescript-eslint/no-unsafe-member-access': 'error',
      '@typescript-eslint/no-unsafe-call': 'error',
      '@typescript-eslint/no-unsafe-return': 'error',
      '@typescript-eslint/no-unsafe-argument': 'error',
      '@typescript-eslint/explicit-module-boundary-types': 'error',
      '@typescript-eslint/consistent-type-imports': 'error',
      '@typescript-eslint/no-unused-vars': ['error', { 
        argsIgnorePattern: '^_',
        varsIgnorePattern: '^_'
      }],
      '@typescript-eslint/no-non-null-assertion': 'error',
      '@typescript-eslint/consistent-type-definitions': ['error', 'interface'],
      
      // Relaxed rules for certain patterns
      '@typescript-eslint/no-empty-function': 'off',
      '@typescript-eslint/no-empty-interface': 'off',
      
      // General ESLint rules
      'no-constant-condition': 'off',
    }
  },
  
  // Client-side React/TypeScript files
  {
    files: ['src/web/**/*.{ts,tsx}'],
    extends: [js.configs.recommended, ...tseslint.configs.recommended],
    languageOptions: {
      ecmaVersion: 2020,
      globals: globals.browser,
      parserOptions: {
        project: './tsconfig.web.json',
        tsconfigRootDir: import.meta.dirname,
      }
    },
    plugins: {
      'react-hooks': reactHooks,
      'react-refresh': reactRefresh,
    },
    rules: {
      ...reactHooks.configs.recommended.rules,
      'react-refresh/only-export-components': [
        'warn',
        { allowConstantExport: true },
      ],
      // Relaxed TypeScript rules for React components
      '@typescript-eslint/no-explicit-any': 'warn',
      '@typescript-eslint/no-unused-vars': ['error', { 
        argsIgnorePattern: '^_',
        varsIgnorePattern: '^_'
      }],
      '@typescript-eslint/consistent-type-imports': 'error',
    },
  },
  
  // Vite config files
  {
    files: ['vite.config.ts'],
    extends: [js.configs.recommended, ...tseslint.configs.recommended],
    languageOptions: {
      parserOptions: {
        project: './tsconfig.node.json',
        tsconfigRootDir: import.meta.dirname,
      }
    },
  },
)
>>>>>>> 2c8c2ef9
<|MERGE_RESOLUTION|>--- conflicted
+++ resolved
@@ -5,16 +5,58 @@
 import tseslint from 'typescript-eslint';
 
 export default tseslint.config(
-<<<<<<< HEAD
-	{ ignores: ['dist'] },
+	{ ignores: ['dist/**', 'node_modules/**'] },
+
+	// Server-side TypeScript files - use strict config
 	{
+		files: ['src/server/**/*.ts', 'src/shared/**/*.ts'],
 		extends: [js.configs.recommended, ...tseslint.configs.strictTypeChecked],
-		files: ['**/*.{ts,tsx}'],
+		languageOptions: {
+			ecmaVersion: 2020,
+			globals: globals.node,
+			parserOptions: {
+				project: './tsconfig.server.json',
+				tsconfigRootDir: import.meta.dirname,
+			},
+		},
+		rules: {
+			// Strict TypeScript rules
+			'@typescript-eslint/no-explicit-any': 'error',
+			'@typescript-eslint/no-unsafe-assignment': 'error',
+			'@typescript-eslint/no-unsafe-member-access': 'error',
+			'@typescript-eslint/no-unsafe-call': 'error',
+			'@typescript-eslint/no-unsafe-return': 'error',
+			'@typescript-eslint/no-unsafe-argument': 'error',
+			'@typescript-eslint/explicit-module-boundary-types': 'error',
+			'@typescript-eslint/consistent-type-imports': 'error',
+			'@typescript-eslint/no-unused-vars': [
+				'error',
+				{
+					argsIgnorePattern: '^_',
+					varsIgnorePattern: '^_',
+				},
+			],
+			'@typescript-eslint/no-non-null-assertion': 'error',
+			'@typescript-eslint/consistent-type-definitions': ['error', 'interface'],
+
+			// Relaxed rules for certain patterns
+			'@typescript-eslint/no-empty-function': 'off',
+			'@typescript-eslint/no-empty-interface': 'off',
+
+			// General ESLint rules
+			'no-constant-condition': 'off',
+		},
+	},
+
+	// Client-side React/TypeScript files
+	{
+		files: ['src/web/**/*.{ts,tsx}'],
+		extends: [js.configs.recommended, ...tseslint.configs.recommended],
 		languageOptions: {
 			ecmaVersion: 2020,
 			globals: globals.browser,
 			parserOptions: {
-				project: ['./tsconfig.web.json', './tsconfig.server.json'],
+				project: './tsconfig.web.json',
 				tsconfigRootDir: import.meta.dirname,
 			},
 		},
@@ -25,92 +67,28 @@
 		rules: {
 			...reactHooks.configs.recommended.rules,
 			'react-refresh/only-export-components': ['warn', { allowConstantExport: true }],
+			// Relaxed TypeScript rules for React components
+			'@typescript-eslint/no-explicit-any': 'warn',
+			'@typescript-eslint/no-unused-vars': [
+				'error',
+				{
+					argsIgnorePattern: '^_',
+					varsIgnorePattern: '^_',
+				},
+			],
+			'@typescript-eslint/consistent-type-imports': 'error',
+		},
+	},
+
+	// Vite config files
+	{
+		files: ['vite.config.ts'],
+		extends: [js.configs.recommended, ...tseslint.configs.recommended],
+		languageOptions: {
+			parserOptions: {
+				project: './tsconfig.node.json',
+				tsconfigRootDir: import.meta.dirname,
+			},
 		},
 	}
-);
-=======
-  { ignores: ['dist/**', 'node_modules/**'] },
-  
-  // Server-side TypeScript files - use strict config
-  {
-    files: ['src/server/**/*.ts', 'src/shared/**/*.ts'],
-    extends: [js.configs.recommended, ...tseslint.configs.strictTypeChecked],
-    languageOptions: {
-      ecmaVersion: 2020,
-      globals: globals.node,
-      parserOptions: {
-        project: './tsconfig.server.json',
-        tsconfigRootDir: import.meta.dirname,
-      }
-    },
-    rules: {
-      // Strict TypeScript rules
-      '@typescript-eslint/no-explicit-any': 'error',
-      '@typescript-eslint/no-unsafe-assignment': 'error',
-      '@typescript-eslint/no-unsafe-member-access': 'error',
-      '@typescript-eslint/no-unsafe-call': 'error',
-      '@typescript-eslint/no-unsafe-return': 'error',
-      '@typescript-eslint/no-unsafe-argument': 'error',
-      '@typescript-eslint/explicit-module-boundary-types': 'error',
-      '@typescript-eslint/consistent-type-imports': 'error',
-      '@typescript-eslint/no-unused-vars': ['error', { 
-        argsIgnorePattern: '^_',
-        varsIgnorePattern: '^_'
-      }],
-      '@typescript-eslint/no-non-null-assertion': 'error',
-      '@typescript-eslint/consistent-type-definitions': ['error', 'interface'],
-      
-      // Relaxed rules for certain patterns
-      '@typescript-eslint/no-empty-function': 'off',
-      '@typescript-eslint/no-empty-interface': 'off',
-      
-      // General ESLint rules
-      'no-constant-condition': 'off',
-    }
-  },
-  
-  // Client-side React/TypeScript files
-  {
-    files: ['src/web/**/*.{ts,tsx}'],
-    extends: [js.configs.recommended, ...tseslint.configs.recommended],
-    languageOptions: {
-      ecmaVersion: 2020,
-      globals: globals.browser,
-      parserOptions: {
-        project: './tsconfig.web.json',
-        tsconfigRootDir: import.meta.dirname,
-      }
-    },
-    plugins: {
-      'react-hooks': reactHooks,
-      'react-refresh': reactRefresh,
-    },
-    rules: {
-      ...reactHooks.configs.recommended.rules,
-      'react-refresh/only-export-components': [
-        'warn',
-        { allowConstantExport: true },
-      ],
-      // Relaxed TypeScript rules for React components
-      '@typescript-eslint/no-explicit-any': 'warn',
-      '@typescript-eslint/no-unused-vars': ['error', { 
-        argsIgnorePattern: '^_',
-        varsIgnorePattern: '^_'
-      }],
-      '@typescript-eslint/consistent-type-imports': 'error',
-    },
-  },
-  
-  // Vite config files
-  {
-    files: ['vite.config.ts'],
-    extends: [js.configs.recommended, ...tseslint.configs.recommended],
-    languageOptions: {
-      parserOptions: {
-        project: './tsconfig.node.json',
-        tsconfigRootDir: import.meta.dirname,
-      }
-    },
-  },
-)
->>>>>>> 2c8c2ef9
+);
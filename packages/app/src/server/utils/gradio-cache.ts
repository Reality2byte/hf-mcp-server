--- conflicted
+++ resolved
@@ -308,17 +308,8 @@
 				cacheSize: stats.schemaCacheSize,
 			},
 		},
-<<<<<<< HEAD
 		'Gradio cache statistics'
 	);
-=======
-		schema: {
-			hits: stats.schemaHits,
-			misses: stats.schemaMisses,
-			hitRate: `${schemaHitRate}%`,
-			cacheSize: stats.schemaCacheSize,
-		},
-	}, 'Gradio cache statistics');
 }
 
 /**
@@ -379,5 +370,4 @@
 		totalMisses,
 		overallHitRate,
 	};
->>>>>>> f02470e6
 }